{
  "name": "azure-cli",
  "author": "Microsoft Corporation",
  "contributors": [
    "Block, Glenn <gblock@microsoft.com>",
    "Cowlishaw, Mark <markcowl@microsoft.com>",
    "Dejardin, Louis <loudej@microsoft.com>",
    "Georgiev, Yavor <yavorg@microsoft.com>",
    "Janczuk, Tomasz <tjanczuk@microsoft.com>",
    "Rodrigues, Andre <andrerod@microsoft.com>",
    "Tavares, Chris <ctavares@microsoft.com>"
  ],
  "version": "0.6.17",
  "description": "Windows Azure Cross Platform Command Line tool",
  "tags": [
    "azure",
    "cli"
  ],
  "keywords": [
    "node",
    "azure",
    "cli",
    "cloud hosting",
    "deployment"
  ],
  "main": "./lib/cli.js",
  "preferGlobal": "true",
  "engines": {
    "node": ">= 0.6.15"
  },
  "licenses": [
    {
      "type": "Apache",
      "url": "http://www.apache.org/licenses/LICENSE-2.0"
    }
  ],
  "dependencies": {
<<<<<<< HEAD
    "azure" : "git://github.com/xmbms/azure-sdk-for-node#storage",
    "xml2js" : "0.1.x",
=======
    "azure" : "git://github.com/WindowsAzure/azure-sdk-for-node.git#dev",
    "xml2js": "0.1.x",
>>>>>>> f046127d
    "xmlbuilder": "0.4.x",
    "underscore": "1.4.x",
    "node-uuid": "1.2.0",
    "tunnel": "0.0.2",
    "async": "0.2.7",
    "streamline": "0.4.5",
    "commander": "1.0.4",
    "winston": "0.6.x",
    "colors": "0.x.x",
    "eyes": "0.x.x",
    "easy-table": "0.0.1",
    "github": "0.1.6",
    "kuduscript": "git://github.com/projectkudu/KuduScript.git#593601edb55c0c9d2925650077ba9214e3df927c"
  },
  "devDependencies": {
    "mocha": "*",
    "jshint": "*",
    "sinon": "*",
    "should": "*",
    "nock": "0.16",
    "winston-memory": "*",
    "cucumber": "~0.3.0"
  },
  "homepage": "https://github.com/WindowsAzure/azure-sdk-tools-xplat",
  "repository": {
    "type": "git",
    "url": "git@github.com:WindowsAzure/azure-sdk-tools-xplat.git"
  },
  "bugs": {
    "url": "https://github.com/WindowsAzure/azure-sdk-tools-xplat/issues"
  },
  "scripts": {
    "test": "npm -s run-script jshint && npm -s run-script unit",
    "unit": "node scripts/unit.js testlist.txt",
    "unit-mc": "node scripts/unit.js --mc testlistmc.txt",
    "jshint": "jshint lib --jslint-reporter --extra-ext '._js'",
    "preci": "jshint lib --reporter=checkstyle --extra-ext '._js' > checkstyle-result.xml",
    "ci": "node scripts/unit.js testlist.txt -xunit",
    "preacceptance": "node scripts/cuke-environment.js setup",
    "acceptance": "node node_modules/cucumber/bin/cucumber.js",
    "postacceptance": "node scripts/cuke-environment.js teardown"
  },
  "bin": {
    "azure": "./bin/azure"
  }
}<|MERGE_RESOLUTION|>--- conflicted
+++ resolved
@@ -35,13 +35,8 @@
     }
   ],
   "dependencies": {
-<<<<<<< HEAD
     "azure" : "git://github.com/xmbms/azure-sdk-for-node#storage",
     "xml2js" : "0.1.x",
-=======
-    "azure" : "git://github.com/WindowsAzure/azure-sdk-for-node.git#dev",
-    "xml2js": "0.1.x",
->>>>>>> f046127d
     "xmlbuilder": "0.4.x",
     "underscore": "1.4.x",
     "node-uuid": "1.2.0",
