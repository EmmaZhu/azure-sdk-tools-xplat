/**
* Copyright 2011 Microsoft Corporation
*
* Licensed under the Apache License, Version 2.0 (the "License");
* you may not use this file except in compliance with the License.
* You may obtain a copy of the License at
*   http://www.apache.org/licenses/LICENSE-2.0
*
* Unless required by applicable law or agreed to in writing, software
* distributed under the License is distributed on an "AS IS" BASIS,
* WITHOUT WARRANTIES OR CONDITIONS OF ANY KIND, either express or implied.
* See the License for the specific language governing permissions and
* limitations under the License.
*/

// Module dependencies.
var util = require('util');
var url = require('url');

var ServiceManagementClient = require('../core/servicemanagementclient');
var WebResource = require('../../http/webresource');
var ServiceManagementSerialize = require('./models/servicemanagementserialize');

var Constants = require('../../util/constants');
var HttpConstants = Constants.HttpConstants;

// Expose 'ServiceManagementService'.
exports = module.exports = ServiceManagementService;

/**
* Creates a new ServiceManagementService object.
*
* @constructor
* @param {string} subscriptionId          The subscription ID for the account.
* @param {string} authentication          The authentication object for the client.
*                                         {
*                                            keyfile: 'path to .pem',
*                                            certfile: 'path to .pem',
*                                            keyvalue: privatekey value,
*                                            certvalue: public cert value
*                                         }
* @param {string} hostOptions             The host options to override defaults.
*                                         {
*                                            host: 'management.core.windows.net',
*                                            apiversion: '2012-03-01',
*                                            serializetype: 'XML'
*                                         }
*/
function ServiceManagementService(subscriptionId, authentication, hostOptions) {
  if (typeof subscriptionId != 'string' || subscriptionId.length === 0) {
    throw new Error('SubscriptionId is required');
  }

  ServiceManagementService.super_.call(this, authentication, hostOptions);

  this.subscriptionId = subscriptionId;
  this.serialize = new ServiceManagementSerialize();
}

util.inherits(ServiceManagementService, ServiceManagementClient);

/**
* Returns status of operation that returned 202 Accepted.
*
* @param {string} requestid             The ms-request-id value. Required.
* @param {function} callback            The callback function called on completion. Required.
*/
ServiceManagementService.prototype.getOperationStatus = function (requestid, callback) {
  validateStringArgument(requestid, 'requestid', 'getOperationStatus');
  validateObjectArgument(callback, 'callback', 'getOperationStatus');

  var path = this.subscriptionId + '/operations/' + requestid;
  var webResource = WebResource.get(path);

  this.performRequest(webResource, null, null, function (responseObject, next) {

    var finalCallback = function (returnObject) {
      callback(returnObject.error, returnObject.response);
    };

    next(responseObject, finalCallback);
  });
};

/**
* Gets information about subscription
*
* @param {function} callback            The callback function called on completion. Required.
*/
ServiceManagementService.prototype.getSubscription = function (callback) {
  validateObjectArgument(callback, 'callback', 'getSubscription');

  var path = this.subscriptionId;
  var webResource = WebResource.get(path);

  this.performRequest(webResource, null, null, function (responseObject, next) {

    var finalCallback = function (returnObject) {
      callback(returnObject.error, returnObject.response);
    };

    next(responseObject, finalCallback);
  });
};

/**
* Returns data center locations for the subscription.
*
* @param {function} callback            The callback function called on completion. Required.
*/
<<<<<<< HEAD
ServiceManagementService.prototype.listLocations = function(callback) {
  testObjectArgument(callback, 'callback', 'listLocations');

  var mypath = '/' + this.subscriptionId + '/locations';
  var webres =  WebResource.get(mypath);
  var self = this;
  this.performRequest(webres, null, {}, function(rspobj, next) {
    next(rspobj, function(retobj) {
      applyTransformIfRequired('listLocations',
        retobj.response,
        true
      );
      callback(retobj.error, retobj.response);
    });
=======
ServiceManagementService.prototype.listLocations = function (callback) {
  validateObjectArgument(callback, 'callback', 'listLocations');

  var path = this.subscriptionId + '/locations';
  var webResource = WebResource.get(path);

  this.performRequest(webResource, null, null, function (responseObject, next) {

    var finalCallback = function (returnObject) {
      callback(returnObject.error, returnObject.response);
    };

    next(responseObject, finalCallback);
>>>>>>> c2d3e5ec
  });
};

/**
* Returns affinity groups for the subscription.
*
* @param {function} callback            The callback function called on completion. Required.
*/
<<<<<<< HEAD
ServiceManagementService.prototype.listAffinityGroups = function(callback) {
  testObjectArgument(callback, 'callback', 'listAffinityGroups');

  var mypath = '/' + this.subscriptionId + '/affinitygroups';
  var webres =  WebResource.get(mypath);
  var self = this;
  this.performRequest(webres, null, {}, function(rspobj, next) {
    next(rspobj, function(retobj) {
      applyTransformIfRequired('listAffinityGroups',
        retobj.response,
        true
      );
      callback(retobj.error, retobj.response);
    });
=======
ServiceManagementService.prototype.listAffinityGroups = function (callback) {
  validateObjectArgument(callback, 'callback', 'listAffinityGroups');

  var path = this.subscriptionId + '/affinitygroups';
  var webResource = WebResource.get(path);

  this.performRequest(webResource, null, null, function (responseObject, next) {

    var finalCallback = function (returnObject) {
      callback(returnObject.error, returnObject.response);
    };

    next(responseObject, finalCallback);
>>>>>>> c2d3e5ec
  });
};

/**
* Returns storage accounts for the subscription.
*
* @param {function} callback            The callback function called on completion. Required.
*/
<<<<<<< HEAD
ServiceManagementService.prototype.listStorageAccounts = function(callback) {
  testObjectArgument(callback, 'callback', 'listStorageAccounts');

  var mypath = '/' + this.subscriptionId + '/services/storageservices';
  var webres =  WebResource.get(mypath);
  var self = this;
  this.performRequest(webres, null, {}, function(rspobj, next) {
    next(rspobj, function(retobj) {
      applyTransformIfRequired('listStorageAccounts',
        retobj.response,
        true
      );
      callback(retobj.error, retobj.response);
    });
=======
ServiceManagementService.prototype.listStorageAccounts = function (callback) {
  validateObjectArgument(callback, 'callback', 'listLocations');

  var path = this.subscriptionId + '/services/storageservices';
  var webResource = WebResource.get(path);

  this.performRequest(webResource, null, null, function (responseObject, next) {

    var finalCallback = function (returnObject) {
      callback(returnObject.error, returnObject.response);
    };

    next(responseObject, finalCallback);
>>>>>>> c2d3e5ec
  });
};

/**
* Get properties of specified OS Image.
*
* @param {string} imageName             The name of the image. Required.
* @param {function} callback            The callback function called on completion. Required.
*/
ServiceManagementService.prototype.getOSImage = function (imageName, callback) {
  validateStringArgument(imageName, 'imageName', 'getOSImage');
  validateObjectArgument(callback, 'callback', 'getOSImage');

  var path = this.subscriptionId + '/services/images/' + imageName;
  var webResource = WebResource.get(path);

  this.performRequest(webResource, null, null, function (responseObject, next) {

    var finalCallback = function (returnObject) {
      callback(returnObject.error, returnObject.response);
    };

    next(responseObject, finalCallback);
  });
};

/**
* Gets properties of specified OS Image.
*
* @param {function} callback            The callback function called on completion. Required.
*/
<<<<<<< HEAD
ServiceManagementService.prototype.listOSImage = function(callback) {
  testObjectArgument(callback, 'callback', 'listOSImage');

  var mypath = '/' + this.subscriptionId + '/services/images';
  var webres = WebResource.get(mypath);
  var self = this;
  this.performRequest(webres, null, {}, function(rspobj, next) {
    next(rspobj, function(retobj) {
      applyTransformIfRequired('listOSImage',
        retobj.response,
        true
      );
      callback(retobj.error, retobj.response);
    });
=======
ServiceManagementService.prototype.listOSImage = function (callback) {
  validateObjectArgument(callback, 'callback', 'listOSImage');

  var path = this.subscriptionId + '/services/images';
  var webResource = WebResource.get(path);

  this.performRequest(webResource, null, null, function (responseObject, next) {

    var finalCallback = function (returnObject) {
      callback(returnObject.error, returnObject.response);
    };

    next(responseObject, finalCallback);
>>>>>>> c2d3e5ec
  });
};

/**
* Creates an image from blob storage data.
*
* @param {string} typeOs                Either 'Linux' or 'Windows'.
* @param {string} imageName             The name of the image. Required.
* @param {string} mediaLink             The mediaLink URL. Required.
* @param {string} imageOptions          Object with properties for the image. Optional
*                                       {
*                                         Label: optional. Defaults to imageName
*                                         Category: optional. Default by server
*                                         Location: optional. Default by server
*                                         RoleSize: optional Default by server
*                                       }
* @param {function} callback            The callback function called on completion. Required.
*/
ServiceManagementService.prototype.createOSImage = function (typeOs, imageName, mediaLink, imageOptions, callback) {
  if (!callback) {
    if (typeof imageOptions === 'function') {
      callback = imageOptions;
      imageOptions = null;
    }
  }

  validateStringArgument(typeOs, 'typeOS', 'createOSImage');
  validateStringArgument(imageName, 'imageName', 'createOSImage');
  validateStringArgument(mediaLink, 'mediaLink', 'createOSImage');
  validateObjectArgument(callback, 'callback', 'createOSImage');

  if (!imageOptions) {
    imageOptions = {};
  }

  if (!imageOptions.Label) {
    imageOptions.Label = imageName;
  }

  var path = this.subscriptionId + '/services/images';
  var webResource = WebResource.post(path);
  webResource.withOkCode(HttpConstants.HttpResponseCodes.OK_CODE, true);

  var outbody = this.serialize.buildCreateOSImage(typeOs, imageName, mediaLink, imageOptions, this);

  this.performRequest(webResource, outbody, null, function (responseObject, next) {

    var finalCallback = function (returnObject) {
      callback(returnObject.error, returnObject.response);
    };

    next(responseObject, finalCallback);
  });
};

/**
* Deletes a specified OS Image.
*
* @param {string} imageName             The name of the image. Required.
* @param {function} callback            The callback function called on completion. Required.
*/
ServiceManagementService.prototype.deleteOSImage = function (imageName, callback) {
  validateStringArgument(imageName, 'imageName', 'deleteOSImage');
  validateObjectArgument(callback, 'callback', 'deleteOSImage');

  var path = this.subscriptionId + '/services/images/' + imageName;
  var webResource = WebResource.del(path);
  webResource.withOkCode(HttpConstants.HttpResponseCodes.OK_CODE, true);

  this.performRequest(webResource, null, null, function (responseObject, next) {

    var finalCallback = function (returnObject) {
      callback(returnObject.error, returnObject.response);
    };

    next(responseObject, finalCallback);
  });
};

/**
* Create a disk in repository.
*
* @param {string} diskName              The name to use for the disk. Required.
* @param {string} mediaLink             The mediaLink URL. Required.
* @param {string} disk Options          Object with properties for the disk. Optional
*                                       {
*                                         Label: optional. Defaults to diskName
*                                         HasOperatingSystem: optional. Default by server
*                                         OS: optional. Either Linux or Windows
*                                       }
* @param {function} callback            The callback function called on completion. Required.
*/
ServiceManagementService.prototype.addDisk = function (diskName, mediaLink, diskOptions, callback) {
  if (!callback) {
    if (typeof diskOptions === 'function') {
      callback = diskOptions;
      diskOptions = null;
    }
  }

  validateStringArgument(diskName, 'diskName', 'addDisk');
  validateStringArgument(mediaLink, 'mediaLink', 'addDisk');
  validateObjectArgument(callback, 'callback', 'addDisk');

  var path = this.subscriptionId + '/services/disks';
  var webResource = WebResource.post(path);
  webResource.withOkCode(HttpConstants.HttpResponseCodes.OK_CODE, true);

  var outbody = this.serialize.buildAddDisk(diskName, mediaLink, diskOptions, this);

  this.performRequest(webResource, outbody, null, function (responseObject, next) {

    var finalCallback = function (returnObject) {
      callback(returnObject.error, returnObject.response);
    };

    next(responseObject, finalCallback);
  });
};

/**
* Gets list of disks in repository.
*
* @param {function} callback            The callback function called on completion. Required.
*/
<<<<<<< HEAD
ServiceManagementService.prototype.listDisks = function(callback) {
  testObjectArgument(callback, 'callback', 'listDisks');

  var mypath = '/' + this.subscriptionId + '/services/disks';
  var webres = WebResource.get(mypath);
  var self = this;
  this.performRequest(webres, null, {}, function(rspobj, next) {
    next(rspobj, function(retobj) {
      applyTransformIfRequired('listDisks',
        retobj.response,
        true
      );
      callback(retobj.error, retobj.response);
    });
=======
ServiceManagementService.prototype.listDisks = function (callback) {
  validateObjectArgument(callback, 'callback', 'listDisks');

  var path = this.subscriptionId + '/services/disks';
  var webResource = WebResource.get(path);

  this.performRequest(webResource, null, null, function (responseObject, next) {

    var finalCallback = function (returnObject) {
      callback(returnObject.error, returnObject.response);
    };

    next(responseObject, finalCallback);
>>>>>>> c2d3e5ec
  });
};

/**
* Gets properties of specified Disk.
*
* @param {string} diskName              The name of the disk. Required.
* @param {function} callback            The callback function called on completion. Required.
*/
ServiceManagementService.prototype.getDisk = function (diskName, callback) {
  validateStringArgument(diskName, 'diskName', 'getDisk');
  validateObjectArgument(callback, 'callback', 'getDisk');

  var path = this.subscriptionId + '/services/disks/' + diskName;
  var webResource = WebResource.get(path);

  this.performRequest(webResource, null, null, function (responseObject, next) {

    var finalCallback = function (returnObject) {
      callback(returnObject.error, returnObject.response);
    };

    next(responseObject, finalCallback);
  });
};

/**
* Deletes specified Disk.
*
* @param {string} diskName              The name of the disk. Required.
* @param {function} callback            The callback function called on completion. Required.
*/
ServiceManagementService.prototype.deleteDisk = function(diskName, callback) {
  validateStringArgument(diskName, 'diskName', 'deleteDisk');
  validateObjectArgument(callback, 'callback', 'deleteDisk');

  var path = this.subscriptionId + '/services/disks/' + diskName;
  var webResource = WebResource.del(path);
  webResource.withOkCode(HttpConstants.HttpResponseCodes.OK_CODE, true);

  this.performRequest(webResource, null, null, function (responseObject, next) {

    var finalCallback = function (returnObject) {
      callback(returnObject.error, returnObject.response);
    };

    next(responseObject, finalCallback);
  });
};


/**
* Gets list of hosted services.
*
* @param {function} callback            The callback function called on completion. Required.
*/
ServiceManagementService.prototype.listHostedServices = function(callback) {
<<<<<<< HEAD
  testObjectArgument(callback, 'callback', 'listHostedServices');

  var mypath = '/' + this.subscriptionId + '/services/hostedservices';
  var webres =  WebResource.get(mypath);
  var self = this;
  this.performRequest(webres, null, {}, function(rspobj, next) {
    next(rspobj, function(retobj) {
      applyTransformIfRequired('listHostedServices',
        retobj.response,
        true
      );
      callback(retobj.error, retobj.response);
    });
=======
  validateObjectArgument(callback, 'callback', 'listHostedServices');

  var path = this.subscriptionId + '/services/hostedservices';
  var webResource = WebResource.get(path);

  this.performRequest(webResource, null, null, function (responseObject, next) {

    var finalCallback = function (returnObject) {
      callback(returnObject.error, returnObject.response);
    };

    next(responseObject, finalCallback);
>>>>>>> c2d3e5ec
  });
};

/**
* Gets properties of a named hosted service.
*
* @param {string} serviceName           The name of the service. Required.
* @param {function} callback            The callback function called on completion. Required.
*/
ServiceManagementService.prototype.getHostedService = function(serviceName, callback) {
  validateStringArgument(serviceName, 'serviceName', 'getHostedService');
  validateObjectArgument(callback, 'callback', 'getHostedService');

  var path = this.subscriptionId + '/services/hostedservices/' + serviceName;
  var webResource = WebResource.get(path);

  this.performRequest(webResource, null, null, function (responseObject, next) {

    var finalCallback = function (returnObject) {
      callback(returnObject.error, returnObject.response);
    };

    next(responseObject, finalCallback);
  });
};

/**
* Creates a hosted service for the subscription
*
* @param {string} serviceName           The name of the new service. Required.
* @param {string} serviceOptions        Object with properties for the service. Optional
*                                       {
*                                         Description: optional. Defaults to 'Service host'
*                                         Location: optional if AffinityGroup is specified.
*                                         AffinityGroup: optional if Location is specified.
*                                         Label: optional. Defaults to serviceName
*                                       }
* @param {function} callback            The callback function called on completion. Required.
*/
ServiceManagementService.prototype.createHostedService = function(serviceName, serviceOptions, callback) {
  if (!callback) {
    if (typeof serviceOptions === 'function') {
      callback = serviceOptions;
      serviceOptions = null;
    }
  }

  validateStringArgument(serviceName, 'serviceName', 'createHostedService');
  validateObjectArgument(callback, 'callback', 'createHostedService');

  if (!serviceOptions) {
    serviceOptions = {};
  }

  if (!serviceOptions.Label) {
    serviceOptions.Label = serviceName;
  }

  if (!serviceOptions.Description) {
    serviceOptions.Description = 'Service host';
  }

  if (!serviceOptions.Location && !serviceOptions.AffinityGroup) {
    throw new Error('serviceOptions.Location or serviceOptions.AffinityGroup must be specified');
  }

  if (serviceOptions.Location && serviceOptions.AffinityGroup) {
    throw new Error('Only one of serviceOptions.Location or serviceOptions.AffinityGroup needs to be specified');
  }

  var path = this.subscriptionId + '/services/hostedservices';
  var webResource = WebResource.post(path);
  var outbody = this.serialize.buildCreateHostedService(serviceName, serviceOptions, this);

  this.performRequest(webResource, outbody, null, function (responseObject, next) {

    var finalCallback = function (returnObject) {
      callback(returnObject.error, returnObject.response);
    };

    next(responseObject, finalCallback);
  });
};

/**
* Returns the properties of specified hosted service.
*
* @param {string} serviceName           The name of the storage service. Required.
* @param {function} callback            The callback function called on completion. Required.
*/
ServiceManagementService.prototype.getHostedServiceProperties = function(serviceName, callback) {
  validateStringArgument(serviceName, 'serviceName', 'getHostedServiceProperties');
  validateObjectArgument(callback, 'callback', 'getHostedServiceProperties');

  var path = this.subscriptionId + '/services/hostedservices/' + serviceName;
  var webResource = WebResource.get(path);

  this.performRequest(webResource, null, null, function (responseObject, next) {

    var finalCallback = function (returnObject) {
      callback(returnObject.error, returnObject.response);
    };

    next(responseObject, finalCallback);
  });
};

/**
* Deletes named hosted service.
*
* @param {string} serviceName           The name of the service. Required.
* @param {function} callback            The callback function called on completion. Required.
*/
ServiceManagementService.prototype.deleteHostedService = function(serviceName, callback) {
  validateStringArgument(serviceName, 'serviceName', 'deleteHostedService');
  validateObjectArgument(callback, 'callback', 'deleteHostedService');

  var path = this.subscriptionId + '/services/hostedservices/' + serviceName;
  var webResource = WebResource.del(path);
  webResource.withOkCode(HttpConstants.HttpResponseCodes.OK_CODE, true);

  this.performRequest(webResource, null, null, function (responseObject, next) {

    var finalCallback = function (returnObject) {
      callback(returnObject.error, returnObject.response);
    };

    next(responseObject, finalCallback);
  });
};

/**
* Returns keys of specified storage account.
*
* @param {string} serviceName           The name of the storage service. Required.
* @param {string} serviceOptions        Object with properties for the service. Optional
*                                       {
*                                         Description: optional. Defaults to 'Service host'
*                                         Location: optional if AffinityGroup is specified.
*                                         AffinityGroup: optional if Location is specified.
*                                         Label: optional. Defaults to serviceName
*                                       }
* @param {function} callback            The callback function called on completion. Required.
*/
ServiceManagementService.prototype.createStorageAccount = function(serviceName, serviceOptions, callback) {
  if (!callback) {
    if (typeof serviceOptions === 'function') {
      callback = serviceOptions;
      serviceOptions = null;
    }
  }

  validateStringArgument(serviceName, 'serviceName', 'createStorageAccount');
  validateObjectArgument(callback, 'callback', 'createStorageAccount');
  
  if (!serviceOptions) {
    serviceOptions = {};
  }

  if (!serviceOptions.Label) {
    serviceOptions.Label = serviceName;
  }

  if (!serviceOptions.Description) {
    serviceOptions.Description = 'Storage account';
  }

  if (!serviceOptions.Location && !serviceOptions.AffinityGroup) {
    throw new Error('serviceOptions.Location or serviceOptions.AffinityGroup must be specified');
  }

  if (serviceOptions.Location && serviceOptions.AffinityGroup) {
    throw new Error('Only one of serviceOptions.Location or serviceOptions.AffinityGroup needs to be specified');
  }

  var path = this.subscriptionId + '/services/storageservices';
  var webResource = WebResource.post(path);
  webResource.withOkCode(HttpConstants.HttpResponseCodes.OK_CODE, true);

  var outbody = this.serialize.buildCreateStorageAccount(serviceName, serviceOptions, this);
  this.performRequest(webResource, outbody, null, function (responseObject, next) {

    var finalCallback = function (returnObject) {
      callback(returnObject.error, returnObject.response);
    };

    next(responseObject, finalCallback);
  });
};

/**
* Returns keys of specified storage account.
*
* @param {string} serviceName           The name of the storage service. Required.
* @param {function} callback            The callback function called on completion. Required.
*/
ServiceManagementService.prototype.getStorageAccountKeys = function(serviceName, callback) {
  validateStringArgument(serviceName, 'serviceName', 'getStorageAccountKeys');
  validateObjectArgument(callback, 'callback', 'getStorageAccountKeys');

  var path = '/' + this.subscriptionId + '/services/storageservices/' + serviceName + 
                                           '/keys';
  var webResource = WebResource.get(path);

  this.performRequest(webResource, null, null, function (responseObject, next) {

    var finalCallback = function (returnObject) {
      callback(returnObject.error, returnObject.response);
    };

    next(responseObject, finalCallback);
  });
};

/**
* Returns the properties of specified storage account.
*
* @param {string} serviceName           The name of the storage service. Required.
* @param {function} callback            The callback function called on completion. Required.
*/
ServiceManagementService.prototype.getStorageAccountProperties = function(serviceName, callback) {
  validateStringArgument(serviceName, 'serviceName', 'getStorageAccountProperties');
  validateObjectArgument(callback, 'callback', 'getStorageAccountProperties');

  var path = this.subscriptionId + '/services/storageservices/' + serviceName;
  var webResource = WebResource.get(path);

<<<<<<< HEAD
  var webres =  WebResource.get(mypath);
  var self = this;
  this.performRequest(webres, null, {}, function(rspobj, next) {
    next(rspobj, function(retobj) {
      applyTransformIfRequired('getStorageAccountProperties',
        retobj.response,
        false
      );
      callback(retobj.error, retobj.response);
    });
=======
  this.performRequest(webResource, null, null, function (responseObject, next) {

    var finalCallback = function (returnObject) {
      callback(returnObject.error, returnObject.response);
    };

    next(responseObject, finalCallback);
>>>>>>> c2d3e5ec
  });
};

/**
* Gets deployment properties for named deployment
*
* @param {string} serviceName           The name of the hosted service. Required.
* @param {string} deploymentName        The name of the deployment. Required.
* @param {function} callback            The callback function called on completion. Required.
*/
ServiceManagementService.prototype.getDeployment = function(serviceName, deploymentName, callback) {
<<<<<<< HEAD
  testStringArgument(serviceName, 'serviceName', 'getDeployment');
  testStringArgument(deploymentName, 'deploymentName', 'getDeployment');
  testObjectArgument(callback, 'callback', 'getDeployment');

  var mypath = '/' + this.subscriptionId + '/services/hostedservices/' + serviceName + 
                                           '/deployments/' + deploymentName;
  var webres =  WebResource.get(mypath);
  var self = this;
  this.performRequest(webres, null, {}, function(rspobj, next) {
    next(rspobj, function(retobj) {
      applyTransformIfRequired('getDeployment',
        retobj.response,
        false
      );
      callback(retobj.error, retobj.response);
    });
=======
  validateStringArgument(serviceName, 'serviceName', 'getDeployment');
  validateStringArgument(deploymentName, 'deploymentName', 'getDeployment');
  validateObjectArgument(callback, 'callback', 'getDeployment');

  var path = this.subscriptionId + '/services/hostedservices/' + serviceName + 
                                   '/deployments/' + deploymentName;
  var webResource = WebResource.get(path);

  this.performRequest(webResource, null, null, function (responseObject, next) {

    var finalCallback = function (returnObject) {
      callback(returnObject.error, returnObject.response);
    };

    next(responseObject, finalCallback);
>>>>>>> c2d3e5ec
  });
};

/**
* Gets deployment properties for specified slot
*
* @param {string} serviceName           The name of the hosted service. Required.
* @param {string} deploymentSlot        The name of the slot (Production or Staging). Required.
* @param {function} callback            The callback function called on completion. Required.
*/
ServiceManagementService.prototype.getDeploymentBySlot = function(serviceName, deploymentSlot, callback) {
<<<<<<< HEAD
  testStringArgument(serviceName, 'serviceName', 'getDeploymentBySlot');
  testStringArgument(deploymentSlot, 'deploymentSlot', 'getDeploymentBySlot');
  testObjectArgument(callback, 'callback', 'getDeploymentBySlot');

  var mypath = '/' + this.subscriptionId + '/services/hostedservices/' + serviceName + 
                                           '/deploymentslots/' + deploymentSlot;
  var webres =  WebResource.get(mypath);
  var self = this;
  this.performRequest(webres, null, {}, function(rspobj, next) {
    next(rspobj, function(retobj) {
      applyTransformIfRequired('getDeploymentBySlot',
        retobj.response,
        false
      );
      callback(retobj.error, retobj.response);
    });
=======
  validateStringArgument(serviceName, 'serviceName', 'getDeploymentBySlot');
  validateStringArgument(deploymentSlot, 'deploymentSlot', 'getDeploymentBySlot');
  validateObjectArgument(callback, 'callback', 'getDeploymentBySlot');

  var path = this.subscriptionId + '/services/hostedservices/' + serviceName + 
                                   '/deploymentslots/' + deploymentSlot;
  var webResource = WebResource.get(path);

  this.performRequest(webResource, null, null, function (responseObject, next) {

    var finalCallback = function (returnObject) {
      callback(returnObject.error, returnObject.response);
    };

    next(responseObject, finalCallback);
>>>>>>> c2d3e5ec
  });
};

/**
* Creates a persistentVM in the hosted service
*
* @param {string} serviceName           The name of the hosted service. Required.
* @param {string} deploymentName        The name of the deployment. Required.
* @param {object} VmRole                The PersistentVMRole object
* @param {object} deploymentOptions     Options for deployment creation
*                                       {
*                                         DeploymentSlot: optional. Defaults to 'Staging'
*                                         Label: optional. Defaults to deploymentName
*                                       }
* @param {function} callback            The callback function called on completion. Required.
*/
ServiceManagementService.prototype.createDeployment = function(serviceName, deploymentName, vmRole,
                                                  deploymentOptions, callback) {
  if (!callback) {
    if (typeof deploymentOptions === 'function') {
      callback = deploymentOptions;
      deploymentOptions = null;
    }
  }

  validateStringArgument(serviceName, 'serviceName', 'createDeployment');
  validateStringArgument(deploymentName, 'deploymentName', 'createDeployment');
  validateObjectArgument(vmRole, 'VMRole', 'createDeployment');
  validateObjectValue(vmRole.RoleName, 'VMRole.RoleName', 'createDeployment');
  validateObjectArgument(callback, 'callback', 'createDeployment');

  if (!vmRole.RoleType) {
    vmRole.RoleType = 'PersistentVMRole';
  }

  if (!deploymentOptions) {
    deploymentOptions = {};
  }

  if (!deploymentOptions.Label) {
    deploymentOptions.Label = deploymentName;
  }

  if (!deploymentOptions.DeploymentSlot) {
    deploymentOptions.DeploymentSlot = 'Production';
  }

  var path = this.subscriptionId + '/services/hostedservices/' +
             serviceName + '/deployments';

  var webResource = WebResource.post(path);
  webResource.withOkCode(HttpConstants.HttpResponseCodes.ACCEPTED_CODE, true);
  var outbody = this.serialize.buildCreateDeployment(serviceName, deploymentName, 
                                                     vmRole, deploymentOptions, this);

  this.performRequest(webResource, outbody, null, function (responseObject, next) {

    var finalCallback = function (returnObject) {
      callback(returnObject.error, returnObject.response);
    };

    next(responseObject, finalCallback);
  });
};

/**
* Deletes a named deployment
*
* @param {string} serviceName           The name of the hosted service. Required.
* @param {string} deploymentName        The name of the deployment. Required.
* @param {function} callback            The callback function called on completion. Required.
*/
ServiceManagementService.prototype.deleteDeployment = function(serviceName, deploymentName, callback) {
  validateStringArgument(serviceName, 'serviceName', 'deleteDeployment');
  validateStringArgument(deploymentName, 'deploymentName', 'deleteDeployment');
  validateObjectArgument(callback, 'callback', 'deleteDeployment');

  var path = this.subscriptionId + '/services/hostedservices/' + serviceName +
                                   '/deployments/' + deploymentName;
  var webResource = WebResource.del(path);
  webResource.withOkCode(HttpConstants.HttpResponseCodes.ACCEPTED_CODE, true);

  this.performRequest(webResource, null, null, function (responseObject, next) {

    var finalCallback = function (returnObject) {
      callback(returnObject.error, returnObject.response);
    };

    next(responseObject, finalCallback);
  });
};

/**
* Gets role properties for named role in deployment
*
* @param {string} serviceName           The name of the hosted service. Required.
* @param {string} deploymentName        The name of the deployment. Required.
* @param {string} roleName              The name of the role. Required.
* @param {function} callback            The callback function called on completion. Required.
*/
ServiceManagementService.prototype.getRole = function(serviceName, deploymentName, roleName, callback) {
<<<<<<< HEAD
  testStringArgument(serviceName, 'serviceName', 'getRole');
  testStringArgument(deploymentName, 'deploymentName', 'getRole');
  testStringArgument(roleName, 'roleName', 'getRole');
  testObjectArgument(callback, 'callback', 'getRole');

  var mypath = '/' + this.subscriptionId + '/services/hostedservices/' + serviceName +
                                           '/deployments/' + deploymentName +
                                           '/roles/' + roleName;
  var webres = WebResource.get(mypath);
  var self = this;
  this.performRequest(webres, null, {}, function(rspobj, next) {
    next(rspobj, function(retobj) {
      applyTransformIfRequired('getRole',
        retobj.response,
        false
      );
      callback(retobj.error, retobj.response);
    });
=======
  validateStringArgument(serviceName, 'serviceName', 'getRole');
  validateStringArgument(deploymentName, 'deploymentName', 'getRole');
  validateStringArgument(roleName, 'roleName', 'getRole');
  validateObjectArgument(callback, 'callback', 'getRole');

  var path = this.subscriptionId + '/services/hostedservices/' + serviceName +
                                   '/deployments/' + deploymentName +
                                   '/roles/' + roleName;
  var webResource = WebResource.get(path);

  this.performRequest(webResource, null, null, function (responseObject, next) {

    var finalCallback = function (returnObject) {
      callback(returnObject.error, returnObject.response);
    };

    next(responseObject, finalCallback);
>>>>>>> c2d3e5ec
  });
};

/**
* Creates a persistent role from image in the hosted service
*
* @param {string} serviceName           The name of the hosted service. Required.
* @param {string} deploymentName        The name of the deployment. Required.
* @param {object} VMRole                The PersistentVMRole object
* @param {function} callback            The callback function called on completion. Required.
*/
ServiceManagementService.prototype.addRole = function(serviceName, deploymentName, vmRole,
                                                  callback) {
  validateStringArgument(serviceName, 'serviceName', 'addRole');
  validateStringArgument(deploymentName, 'deploymentName', 'addRole');
  validateObjectArgument(vmRole, 'VMRole', 'addRole');
  validateObjectValue(vmRole.RoleName, 'VMRole.RoleName', 'addRole');
  validateObjectArgument(callback, 'callback', 'addRole');

  if (!vmRole.RoleType) {
    vmRole.RoleType = 'PersistentVMRole';
  }

  var path = this.subscriptionId + '/services/hostedservices/' +
             serviceName + '/deployments/' +
             deploymentName + '/roles';

  var webResource = WebResource.post(path);
  webResource.withOkCode(HttpConstants.HttpResponseCodes.ACCEPTED_CODE, true);
  var outbody = this.serialize.buildAddRole(serviceName, deploymentName,
                                                        vmRole, this);

  this.performRequest(webResource, outbody, null, function (responseObject, next) {

    var finalCallback = function (returnObject) {
      callback(returnObject.error, returnObject.response);
    };

    next(responseObject, finalCallback);
  });
};

/**
* Updates a persistent role from image in the hosted service
*
* @param {string} serviceName           The name of the hosted service. Required.
* @param {string} deploymentName        The name of the deployment. Required.
* @param {string} roleName              The name of the role. Required.
* @param {object} VMRole                The PersistentVMRole object
* @param {function} callback            The callback function called on completion. Required.
*/
ServiceManagementService.prototype.modifyRole = function(serviceName, deploymentName, roleName,
                                                  vmRole, callback) {
  validateStringArgument(serviceName, 'serviceName', 'modifyRole');
  validateStringArgument(deploymentName, 'deploymentName', 'modifyRole');
  validateStringArgument(roleName, 'roleName', 'modifyRole');
  validateObjectArgument(vmRole, 'VMRole', 'modifyRole');
  validateObjectArgument(callback, 'callback', 'modifyRole');

  if (!vmRole.RoleType) {
    vmRole.RoleType = 'PersistentVMRole';
  }

  var path = this.subscriptionId + '/services/hostedservices/' +
             serviceName + '/deployments/' +
             deploymentName + '/roles/' +
             roleName;

  var webResource = WebResource.put(path);
  webResource.withOkCode(HttpConstants.HttpResponseCodes.ACCEPTED_CODE, true);
  var outbody = this.serialize.buildModifyRole(serviceName, deploymentName,
                                                 roleName, vmRole, this);

  this.performRequest(webResource, outbody, null, function (responseObject, next) {

    var finalCallback = function (returnObject) {
      callback(returnObject.error, returnObject.response);
    };

    next(responseObject, finalCallback);
  });
};

/**
* Deletes a role from deplyment in the hosted service
*
* @param {string} serviceName           The name of the hosted service. Required.
* @param {string} deploymentName        The name of the deployment. Required.
* @param {string} roleName              The name of the role. Required.
* @param {function} callback            The callback function called on completion. Required.
*/
ServiceManagementService.prototype.deleteRole = function(serviceName, deploymentName, roleName,
                                                  callback) {
  validateStringArgument(serviceName, 'serviceName', 'deleteRole');
  validateStringArgument(deploymentName, 'deploymentName', 'deleteRole');
  validateStringArgument(roleName, 'roleName', 'deleteRole');
  validateObjectArgument(callback, 'callback', 'deleteRole');

  var path = this.subscriptionId + '/services/hostedservices/' +
             serviceName + '/deployments/' +
             deploymentName + '/roles/' +
             roleName;

  var webResource = WebResource.del(path);
  webResource.withOkCode(HttpConstants.HttpResponseCodes.ACCEPTED_CODE, true);

  this.performRequest(webResource, null, null, function (responseObject, next) {

    var finalCallback = function (returnObject) {
      callback(returnObject.error, returnObject.response);
    };

    next(responseObject, finalCallback);
  });
};

/**
* Adds a data disk to a role in the deployment
*   Note: There are 3 modes supported with a single API call.
*         The mode is determined by which properties are specified
*         in the diskOptions - DiskName, SourceMediaLink, MediaLink
*
* @param {string} serviceName           The name of the hosted service. Required.
* @param {string} deploymentName        The name of the deployment. Required.
* @param {string} roleName              The name of the role. Required.
* @param {object} datadisk              The disk properties used for creation. Required.
* @param {function} callback            The callback function called on completion. Required.
*/
ServiceManagementService.prototype.addDataDisk = function(serviceName, deploymentName, roleName,
                                             datadisk, callback) {
  validateStringArgument(serviceName, 'serviceName', 'addDataDisk');
  validateStringArgument(deploymentName, 'deploymentName', 'addDataDisk');
  validateStringArgument(roleName, 'roleName', 'addDataDisk');
  validateObjectArgument(datadisk, 'datadisk', 'addDataDisk');
  validateObjectArgument(callback, 'callback', 'addDataDisk');

  if (typeof datadisk.Lun != 'number') {
    throwMissingValue('datadisk.Lun', 'addDataDisk');
  }

  var path = this.subscriptionId + '/services/hostedservices/' +
             serviceName + '/deployments/' +
             deploymentName + '/roles/' +
             roleName + '/datadisks';

  var webResource = WebResource.post(path);
  webResource.withOkCode(HttpConstants.HttpResponseCodes.ACCEPTED_CODE, true);

  var outbody = this.serialize.buildAddDataDisk(serviceName, deploymentName,
                                                roleName, datadisk, this);

  this.performRequest(webResource, outbody, null, function (responseObject, next) {

    var finalCallback = function (returnObject) {
      callback(returnObject.error, returnObject.response);
    };

    next(responseObject, finalCallback);
  });
};

/**
* Modifies a data disk properties in the deployment
*
* @param {string} serviceName           The name of the hosted service. Required.
* @param {string} deploymentName        The name of the deployment. Required.
* @param {string} roleName              The name of the role. Required.
* @param {number} lun                   The Lun of the disk. Required.
* @param {object} datadisk              The disk properties used for modification. Required.
* @param {function} callback            The callback function called on completion. Required.
*/
ServiceManagementService.prototype.modifyDataDisk = function(serviceName, deploymentName, roleName, lun,
                                             datadisk, callback) {
  validateStringArgument(serviceName, 'serviceName', 'modifyDataDisk');
  validateStringArgument(deploymentName, 'deploymentName', 'modifyDataDisk');
  validateStringArgument(roleName, 'roleName', 'modifyDataDisk');
  validateObjectArgument(datadisk, 'datadisk', 'modifyDataDisk');
  validateObjectArgument(callback, 'callback', 'modifyDataDisk');

  var path = this.subscriptionId + '/services/hostedservices/' +
             serviceName + '/deployments/' +
             deploymentName + '/roles/' +
             roleName + '/datadisks/' +
             lun;

  var webResource = WebResource.put(path);
  webResource.withOkCode(HttpConstants.HttpResponseCodes.ACCEPTED_CODE, true);

  var outbody = this.serialize.buildModifyDataDisk(serviceName, deploymentName,
                                                roleName, lun, datadisk, this);

  this.performRequest(webResource, outbody, null, function (responseObject, next) {

    var finalCallback = function (returnObject) {
      callback(returnObject.error, returnObject.response);
    };

    next(responseObject, finalCallback);
  });
};

/**
* Removes a data disk from the deployment
*
* @param {string} serviceName           The name of the hosted service. Required.
* @param {string} deploymentName        The name of the deployment. Required.
* @param {string} roleName              The name of the role. Required.
* @param {number} lun                   The lun of the disk. Required.
* @param {function} callback            The callback function called on completion. Required.
*/
ServiceManagementService.prototype.removeDataDisk = function(serviceName, deploymentName, roleName, lun,
                                              callback) {
  validateStringArgument(serviceName, 'serviceName', 'removeDataDisk');
  validateStringArgument(deploymentName, 'deploymentName', 'removeDataDisk');
  validateStringArgument(roleName, 'roleName', 'removeDataDisk');
  validateObjectArgument(callback, 'callback', 'removeDataDisk');

  if (typeof lun != 'number') {
    throwMissingValue('lun', 'removeDataDisk');
  }

  var path = this.subscriptionId + '/services/hostedservices/' +
               serviceName + '/deployments/' +
               deploymentName + '/roles/' +
               roleName + '/datadisks/' +
               lun;

  var webResource = WebResource.del(path);
  webResource.withOkCode(HttpConstants.HttpResponseCodes.ACCEPTED_CODE, true);

  this.performRequest(webResource, null, null, function (responseObject, next) {

    var finalCallback = function (returnObject) {
      callback(returnObject.error, returnObject.response);
    };

    next(responseObject, finalCallback);
  });
};

/**
* Request a shutdown on the role
*
* @param {string} serviceName           The name of the hosted service. Required.
* @param {string} deploymentName        The name of the deployment. Required.
* @param {string} roleInst              The role instance name. Required.
* @param {function} callback            The callback function called on completion. Required.
*/
ServiceManagementService.prototype.shutdownRole = function(serviceName, deploymentName,
                                                      roleInst, callback) {
  validateStringArgument(serviceName, 'serviceName', 'shutdownRole');
  validateStringArgument(deploymentName, 'deploymentName', 'shutdownRole');
  validateStringArgument(roleInst, 'roleInst', 'shutdownRole');
  validateObjectArgument(callback, 'callback', 'shutdownRole');

  var path = this.subscriptionId + '/services/hostedservices/' +
             serviceName + '/deployments/' +
             deploymentName + '/roleinstances/' +
             roleInst + '/operations';

  var webResource = WebResource.post(path);
  webResource.withOkCode(HttpConstants.HttpResponseCodes.ACCEPTED_CODE, true);
  var outbody = this.serialize.buildShutdownRole(serviceName, deploymentName,
                                                roleInst, this);

  this.performRequest(webResource, outbody, null, function (responseObject, next) {

    var finalCallback = function (returnObject) {
      callback(returnObject.error, returnObject.response);
    };

    next(responseObject, finalCallback);
  });
};

/**
* Request a start on the specified role
*
* @param {string} serviceName           The name of the hosted service. Required.
* @param {string} deploymentName        The name of the deployment. Required.
* @param {string} roleInst              The role instance name. Required.
* @param {function} callback            The callback function called on completion. Required.
*/
ServiceManagementService.prototype.startRole = function(serviceName, deploymentName,
                                                      roleInst, callback) {
  validateStringArgument(serviceName, 'serviceName', 'startRole');
  validateStringArgument(deploymentName, 'deploymentName', 'startRole');
  validateStringArgument(roleInst, 'roleInst', 'startRole');
  validateObjectArgument(callback, 'callback', 'startRole');

  var path = this.subscriptionId + '/services/hostedservices/' +
               serviceName + '/deployments/' +
               deploymentName + '/roleinstances/' +
               roleInst + '/operations';

  var webResource = WebResource.post(path);
  webResource.withOkCode(HttpConstants.HttpResponseCodes.ACCEPTED_CODE, true);
  var outbody = this.serialize.buildStartRole(serviceName, deploymentName,
                                                roleInst, this);

  this.performRequest(webResource, outbody, null, function (responseObject, next) {

    var finalCallback = function (returnObject) {
      callback(returnObject.error, returnObject.response);
    };

    next(responseObject, finalCallback);
  });
};

/**
* Request a restart on the specified role
*
* @param {string} serviceName           The name of the hosted service. Required.
* @param {string} deploymentName        The name of the deployment. Required.
* @param {string} roleInst              The role instance name. Required.
* @param {function} callback            The callback function called on completion. Required.
*/
ServiceManagementService.prototype.restartRole = function(serviceName, deploymentName,
                                                      roleInst, callback) {
  validateStringArgument(serviceName, 'serviceName', 'restartRole');
  validateStringArgument(deploymentName, 'deploymentName', 'restartRole');
  validateStringArgument(roleInst, 'roleInst', 'restartRole');
  validateObjectArgument(callback, 'callback', 'restartRole');

  var path = this.subscriptionId + '/services/hostedservices/' +
             serviceName + '/deployments/' +
             deploymentName + '/roleinstances/' +
             roleInst + '/operations';

  var webResource = WebResource.post(path);
  webResource.withOkCode(HttpConstants.HttpResponseCodes.ACCEPTED_CODE, true);
  var outbody = this.serialize.buildRestartRole(serviceName, deploymentName,
                                                roleInst, this);

  this.performRequest(webResource, outbody, null, function (responseObject, next) {
    var finalCallback = function (returnObject) {
      callback(returnObject.error, returnObject.response);
    };

    next(responseObject, finalCallback);
  });
};

/**
* Request a capture on the specified role
*
* @param {string} serviceName           The name of the hosted service. Required.
* @param {string} deploymentName        The name of the deployment. Required.
* @param {string} roleInst              The role instance name. Required.
* @param {object} captureOptions        Parameters for the capture operation. Required.
* @param {function} callback            The callback function called on completion. Required.
*/
ServiceManagementService.prototype.captureRole = function(serviceName, deploymentName,
                                                    roleInst, captureOptions, callback) {
  validateStringArgument(serviceName, 'serviceName', 'captureRoleInstance');
  validateStringArgument(deploymentName, 'deploymentName', 'captureRoleInstance');
  validateStringArgument(roleInst, 'roleInstance', 'captureRoleInstance');
  validateObjectArgument(captureOptions, 'captureOptions', 'captureRoleInstance');
  validateObjectArgument(callback, 'callback', 'captureRoleInstance');

  var path = this.subscriptionId + '/services/hostedservices/' +
             serviceName + '/deployments/' +
             deploymentName + '/roleinstances/' +
             roleInst + '/operations';

  var webResource = WebResource.post(path);
  webResource.withOkCode(HttpConstants.HttpResponseCodes.ACCEPTED_CODE, true);
  var outbody = this.serialize.buildCaptureRole(serviceName, deploymentName,
                                                roleInst, captureOptions, this);

  this.performRequest(webResource, outbody, null, function (responseObject, next) {
    var finalCallback = function (returnObject) {
      callback(returnObject.error, returnObject.response);
    };

    next(responseObject, finalCallback);
  });
};

/**
* Adds a certificate to the hosted service
*
* @param {string} serviceName           The name of the hosted service. Required.
* @param {string} data                  Certificate data. Required.
* @param {string} format                Certificate format. Requred.
* @param {string} password              Certificate password. Requred.
* @param {function} callback            The callback function called on completion. Required.
*/
ServiceManagementService.prototype.addCertificate = function(serviceName, data, format, password, callback) {
  validateStringArgument(serviceName, 'serviceName', 'addCertificate');
  validateStringArgument(format, 'format', 'addCertificate');

  var path = this.subscriptionId + '/services/hostedservices/' +
             serviceName + '/certificates';

  var webResource = WebResource.post(path);
  webResource.withOkCode(HttpConstants.HttpResponseCodes.ACCEPTED_CODE, true);
  var outbody = this.serialize.buildAddCertificate(serviceName, data, 
                                                        format, password, this);

  this.performRequest(webResource, outbody, null, function (responseObject, next) {
    var finalCallback = function (returnObject) {
      callback(returnObject.error, returnObject.response);
    };

    next(responseObject, finalCallback);
  });
};

/**
* Deletes a specified certificate.
*
* @param {string} serviceName           The name of the hosted service. Required.
* @param {string} serviceName           Certificate thumbprint algorithm. Required.
* @param {string} serviceName           Certificate thumbprint. Required.
* @param {function} callback            The callback function called on completion. Required.
*/
ServiceManagementService.prototype.deleteCertificate = function(serviceName, algorithm, thumbprint, callback) {
<<<<<<< HEAD
  testStringArgument(serviceName, 'serviceName', 'deleteCertificate');
  testStringArgument(algorithm, 'algorithm', 'deleteCertificate');
  testStringArgument(thumbprint, 'thumbprint', 'deleteCertificate');

  var mypath = '/' + this.subscriptionId + '/services/hostedservices/' + serviceName + 
                                           '/certificates/' + algorithm + '-' + thumbprint;
  var webres = WebResource.del(mypath);
  webres.withOkCode(HttpConstants.HttpResponseCodes.ACCEPTED_CODE, true);
  var self = this;
  this.performRequest(webres, null, {}, function(rspobj, next) {
    next(rspobj, function(retobj) {
      callback(retobj.error, retobj.response);
    });
=======
  validateStringArgument(serviceName, 'serviceName', 'deleteCertificate');
  validateStringArgument(algorithm, 'algorithm', 'deleteCertificate');
  validateStringArgument(thumbprint, 'thumbprint', 'deleteCertificate');

  var path = this.subscriptionId + '/services/hostedservices/' + serviceName +
             '/certificates/' + algorithm + '-' + thumbprint;

  var webResource = WebResource.del(path);
  webResource.withOkCode(HttpConstants.HttpResponseCodes.OK_CODE, true);

  this.performRequest(webResource, null, null, function (responseObject, next) {
    var finalCallback = function (returnObject) {
      callback(returnObject.error, returnObject.response);
    };

    next(responseObject, finalCallback);
>>>>>>> c2d3e5ec
  });
};

/**
* Returns certificates of specified storage account.
*
* @param {string} serviceName           The name of the hosted service. Required.
* @param {function} callback            The callback function called on completion. Required.
*/
ServiceManagementService.prototype.listCertificates = function(serviceName, callback) {
<<<<<<< HEAD
  testStringArgument(serviceName, 'serviceName', 'listCertificates');
  testObjectArgument(callback, 'callback', 'listCertificates');

  var mypath = '/' + this.subscriptionId + '/services/hostedservices/' + serviceName + 
                                           '/certificates';
  var webres =  WebResource.get(mypath);
  var self = this;
  this.performRequest(webres, null, {}, function(rspobj, next) {
    next(rspobj, function(retobj) {
      applyTransformIfRequired('listCertificates',
        retobj.response,
        true
      );
      callback(retobj.error, retobj.response);
    });
=======
  validateStringArgument(serviceName, 'serviceName', 'listCertificates');
  validateObjectArgument(callback, 'callback', 'listCertificates');

  var path = this.subscriptionId + '/services/hostedservices/' + serviceName +
               '/certificates';

  var webResource = WebResource.get(path);

  this.performRequest(webResource, null, null, function (responseObject, next) {
    var finalCallback = function (returnObject) {
      callback(returnObject.error, returnObject.response);
    };

    next(responseObject, finalCallback);
>>>>>>> c2d3e5ec
  });
};

/*
* Sets proxy object from a proxy url.
*
* @param {string}   proxyurl     url of proxy server. ex: http:corpproxy:80
*                                if null or undefined, clears proxy
*/
ServiceManagementService.prototype.setProxyUrl = function(proxyurl) {
  this._setProxyUrl(proxyurl);
};

/*
* Sets proxy object as specified by caller.
*
* @param {object}   proxy       proxy to use for tunneling
*                               {
*                                host: hostname
*                                port: port number
*                                proxyAuth: 'user:password' for basic auth
*                                headers: {...} headers for proxy server
*                                key: key for proxy server
*                                cert: cert for proxy server
*                                ca: ca for proxy server
*                               }
*                               if null or undefined, clears proxy
* @param {bool}     isHttps     true - use https to proxy. Otherwise use http.
*/
ServiceManagementService.prototype.setProxy = function(proxy, isHttps) {
  this._setProxy(proxy, isHttps);
};

// common functions for validating arguments
function throwMissingArgument(name, func) {
  throw new Error('Required argument ' + name + ' for function ' + func + ' is not defined');
}

function throwMissingValue(name, func) {
  throw new Error('Required value ' + name + ' for function ' + func + ' is not defined');
}

function validateStringArgument(val, name, func) {
  if (typeof val != 'string' || val.length === 0) {
    throwMissingArgument(name, func);
  }
}

function validateObjectArgument(val, name, func) {
  if (!val) {
    throwMissingArgument(name, func);
  }
}

function validateObjectValue(val, name, func) {
  if (!val) {
    throwMissingArgument(name, func);
  }
<<<<<<< HEAD
}

function applyTransformIfRequired(name, response, hasTopLevelList) {
  if(response.isSuccessful && response.headers['content-type'].indexOf('application/xml') !== -1) {
    if(hasTopLevelList) {
      // Requires special handling of json generated from xml where
      // the top level node expected to be collection.
      var keys = Object.keys(response.body);
      if(keys.length === 1) {
        // Top level xml is an empty collection
        if(keys[0] !== '@') {
          throw new Error('Empty collection should contain only namespace ' +
            name + ' but found non-namespace item');
        }

        response.body = [];
      } else if(keys.length === 2) {
          var listKey = (keys[0] === '@' ? keys[1] : keys[0]);
          if(!(response.body[listKey] instanceof Array)) {
            // Top level xml is single item collection
            response.body = [response.body[listKey]];
          } else {
            // Top level xml is multiple item collection
            response.body = response.body[listKey];
          }
      } else {
        throw new Error('Expecting a response with list in the top level for ' +
          name + ' but found more than two keys');
      }
    }

    if(name === 'getDeploymentBySlot' || name === 'getDeployment') {
      var deploymentTransform = [
             {
               RoleInstanceList : {
                 RoleInstance: {
                   InstanceEndpoints: {
                     InstanceEndpoint: null
                   }
                 }
               }
             },

             {
             RoleList : {
               Role :
               [
                 {
                   ConfigurationSets: {
                     ConfigurationSet:
                     [
                       {
                       InputEndpoints: {
                         InputEndpoint: null
                       }
                       }
                     ]
                   }
                 },
                 {
                   DataVirtualHardDisks: {
                     DataVirtualHardDisk: null
                   }
                 }
               ]
             }
           }
         ];

      applyTransform(response.body, deploymentTransform);
    } else if(name === 'getRole') {
        var roleTransform = [
              {
                ConfigurationSets:
                {
                  ConfigurationSet:
                  [
                    {
                      InputEndpoints: {
                        InputEndpoint: null
                      }
                    }
                  ]
                }
              },
              {
                DataVirtualHardDisks: {
                  DataVirtualHardDisk: null
              }
            }
          ];

      applyTransform(response.body, roleTransform);
    } else if(name === 'getStorageAccountProperties') {
      var stgPropertiesTransform = {
          Endpoints: {
            Endpoint: null
          }
      };

      applyTransform(response.body.StorageServiceProperties, stgPropertiesTransform);
    } else if(name === 'listAffinityGroups') {
      handleEmptyObject(response.body);
    }
  }
}

function applyTransform(object, transform) {
  if(transform instanceof Array) {
    for(var i = 0; i < transform.length; i++) {
      applyTransform(object, transform[i]);
    }
  } else {
    for(var key in transform) {
      // CLI expect object[key] as a required list. The 1st and 2nd check make
      // sure even if the server returns undefined/null value we make it empty list.
      if((object[key] === 'undefined') || (object[key] === null)) {
        object[key] = [];
      } else if (typeof(object[key]) === 'object') {
        if(Object.keys(object[key]).length !== 0) {
          var transform2 = transform[key];
          for(var key2 in transform2) {
            if(object[key][key2] instanceof Array) {
              object[key] = object[key][key2];
            } else {
              if(object[key][key2] === 'undefined') {
                object[key] = [];
              } else {
                object[key] = [object[key][key2]];
              }
            }

            // Not a leaf, continue applying the transformation
            if(transform2[key2] !== null) {
              for(var j = 0; j < object[key].length; j++) {
                applyTransform(object[key][j], transform2[key2]);
              }
            }
            break;
          }
        } else {
          object[key] = [];
        }
      }
      // If transform is not an array then it will be an object with one key 'transform::key'
      break;
    }
  }
}

function handleEmptyObject(param) {
  if(typeof(param) === 'object') {
    for(var key in param) {
      if(typeof(param[key]) === 'object') {
        var keys = Object.keys(param[key]);
        if (keys.length === 1 && keys[0] === '@' && param[key]['@']['i:nil']) {
          // empty object e.g. "Location": { '@': { 'i:nil': 'true' } }
          param[key] = null;
          continue;
        }
      }

      handleEmptyObject(param[key]);
    }
  }
=======
>>>>>>> c2d3e5ec
}<|MERGE_RESOLUTION|>--- conflicted
+++ resolved
@@ -108,36 +108,23 @@
 *
 * @param {function} callback            The callback function called on completion. Required.
 */
-<<<<<<< HEAD
-ServiceManagementService.prototype.listLocations = function(callback) {
-  testObjectArgument(callback, 'callback', 'listLocations');
-
-  var mypath = '/' + this.subscriptionId + '/locations';
-  var webres =  WebResource.get(mypath);
-  var self = this;
-  this.performRequest(webres, null, {}, function(rspobj, next) {
-    next(rspobj, function(retobj) {
+ServiceManagementService.prototype.listLocations = function (callback) {
+  validateObjectArgument(callback, 'callback', 'listLocations');
+
+  var path = this.subscriptionId + '/locations';
+  var webResource = WebResource.get(path);
+
+  this.performRequest(webResource, null, null, function (responseObject, next) {
+
+    var finalCallback = function (returnObject) {
       applyTransformIfRequired('listLocations',
-        retobj.response,
+        returnObject.response,
         true
       );
-      callback(retobj.error, retobj.response);
-    });
-=======
-ServiceManagementService.prototype.listLocations = function (callback) {
-  validateObjectArgument(callback, 'callback', 'listLocations');
-
-  var path = this.subscriptionId + '/locations';
-  var webResource = WebResource.get(path);
-
-  this.performRequest(webResource, null, null, function (responseObject, next) {
-
-    var finalCallback = function (returnObject) {
-      callback(returnObject.error, returnObject.response);
-    };
-
-    next(responseObject, finalCallback);
->>>>>>> c2d3e5ec
+      callback(returnObject.error, returnObject.response);
+    };
+
+    next(responseObject, finalCallback);
   });
 };
 
@@ -146,36 +133,23 @@
 *
 * @param {function} callback            The callback function called on completion. Required.
 */
-<<<<<<< HEAD
-ServiceManagementService.prototype.listAffinityGroups = function(callback) {
-  testObjectArgument(callback, 'callback', 'listAffinityGroups');
-
-  var mypath = '/' + this.subscriptionId + '/affinitygroups';
-  var webres =  WebResource.get(mypath);
-  var self = this;
-  this.performRequest(webres, null, {}, function(rspobj, next) {
-    next(rspobj, function(retobj) {
+ServiceManagementService.prototype.listAffinityGroups = function (callback) {
+  validateObjectArgument(callback, 'callback', 'listAffinityGroups');
+
+  var path = this.subscriptionId + '/affinitygroups';
+  var webResource = WebResource.get(path);
+
+  this.performRequest(webResource, null, null, function (responseObject, next) {
+
+    var finalCallback = function (returnObject) {
       applyTransformIfRequired('listAffinityGroups',
-        retobj.response,
+        returnObject.response,
         true
       );
-      callback(retobj.error, retobj.response);
-    });
-=======
-ServiceManagementService.prototype.listAffinityGroups = function (callback) {
-  validateObjectArgument(callback, 'callback', 'listAffinityGroups');
-
-  var path = this.subscriptionId + '/affinitygroups';
-  var webResource = WebResource.get(path);
-
-  this.performRequest(webResource, null, null, function (responseObject, next) {
-
-    var finalCallback = function (returnObject) {
-      callback(returnObject.error, returnObject.response);
-    };
-
-    next(responseObject, finalCallback);
->>>>>>> c2d3e5ec
+      callback(returnObject.error, returnObject.response);
+    };
+
+    next(responseObject, finalCallback);
   });
 };
 
@@ -184,36 +158,23 @@
 *
 * @param {function} callback            The callback function called on completion. Required.
 */
-<<<<<<< HEAD
-ServiceManagementService.prototype.listStorageAccounts = function(callback) {
-  testObjectArgument(callback, 'callback', 'listStorageAccounts');
-
-  var mypath = '/' + this.subscriptionId + '/services/storageservices';
-  var webres =  WebResource.get(mypath);
-  var self = this;
-  this.performRequest(webres, null, {}, function(rspobj, next) {
-    next(rspobj, function(retobj) {
+ServiceManagementService.prototype.listStorageAccounts = function (callback) {
+  validateObjectArgument(callback, 'callback', 'listLocations');
+
+  var path = this.subscriptionId + '/services/storageservices';
+  var webResource = WebResource.get(path);
+
+  this.performRequest(webResource, null, null, function (responseObject, next) {
+
+    var finalCallback = function (returnObject) {
       applyTransformIfRequired('listStorageAccounts',
-        retobj.response,
+        returnObject.response,
         true
       );
-      callback(retobj.error, retobj.response);
-    });
-=======
-ServiceManagementService.prototype.listStorageAccounts = function (callback) {
-  validateObjectArgument(callback, 'callback', 'listLocations');
-
-  var path = this.subscriptionId + '/services/storageservices';
-  var webResource = WebResource.get(path);
-
-  this.performRequest(webResource, null, null, function (responseObject, next) {
-
-    var finalCallback = function (returnObject) {
-      callback(returnObject.error, returnObject.response);
-    };
-
-    next(responseObject, finalCallback);
->>>>>>> c2d3e5ec
+      callback(returnObject.error, returnObject.response);
+    };
+
+    next(responseObject, finalCallback);
   });
 };
 
@@ -245,36 +206,23 @@
 *
 * @param {function} callback            The callback function called on completion. Required.
 */
-<<<<<<< HEAD
-ServiceManagementService.prototype.listOSImage = function(callback) {
-  testObjectArgument(callback, 'callback', 'listOSImage');
-
-  var mypath = '/' + this.subscriptionId + '/services/images';
-  var webres = WebResource.get(mypath);
-  var self = this;
-  this.performRequest(webres, null, {}, function(rspobj, next) {
-    next(rspobj, function(retobj) {
+ServiceManagementService.prototype.listOSImage = function (callback) {
+  validateObjectArgument(callback, 'callback', 'listOSImage');
+
+  var path = this.subscriptionId + '/services/images';
+  var webResource = WebResource.get(path);
+
+  this.performRequest(webResource, null, null, function (responseObject, next) {
+
+    var finalCallback = function (returnObject) {
       applyTransformIfRequired('listOSImage',
-        retobj.response,
+        returnObject.response,
         true
       );
-      callback(retobj.error, retobj.response);
-    });
-=======
-ServiceManagementService.prototype.listOSImage = function (callback) {
-  validateObjectArgument(callback, 'callback', 'listOSImage');
-
-  var path = this.subscriptionId + '/services/images';
-  var webResource = WebResource.get(path);
-
-  this.performRequest(webResource, null, null, function (responseObject, next) {
-
-    var finalCallback = function (returnObject) {
-      callback(returnObject.error, returnObject.response);
-    };
-
-    next(responseObject, finalCallback);
->>>>>>> c2d3e5ec
+      callback(returnObject.error, returnObject.response);
+    };
+
+    next(responseObject, finalCallback);
   });
 };
 
@@ -400,36 +348,23 @@
 *
 * @param {function} callback            The callback function called on completion. Required.
 */
-<<<<<<< HEAD
-ServiceManagementService.prototype.listDisks = function(callback) {
-  testObjectArgument(callback, 'callback', 'listDisks');
-
-  var mypath = '/' + this.subscriptionId + '/services/disks';
-  var webres = WebResource.get(mypath);
-  var self = this;
-  this.performRequest(webres, null, {}, function(rspobj, next) {
-    next(rspobj, function(retobj) {
+ServiceManagementService.prototype.listDisks = function (callback) {
+  validateObjectArgument(callback, 'callback', 'listDisks');
+
+  var path = this.subscriptionId + '/services/disks';
+  var webResource = WebResource.get(path);
+
+  this.performRequest(webResource, null, null, function (responseObject, next) {
+
+    var finalCallback = function (returnObject) {
       applyTransformIfRequired('listDisks',
-        retobj.response,
+        returnObject.response,
         true
       );
-      callback(retobj.error, retobj.response);
-    });
-=======
-ServiceManagementService.prototype.listDisks = function (callback) {
-  validateObjectArgument(callback, 'callback', 'listDisks');
-
-  var path = this.subscriptionId + '/services/disks';
-  var webResource = WebResource.get(path);
-
-  this.performRequest(webResource, null, null, function (responseObject, next) {
-
-    var finalCallback = function (returnObject) {
-      callback(returnObject.error, returnObject.response);
-    };
-
-    next(responseObject, finalCallback);
->>>>>>> c2d3e5ec
+      callback(returnObject.error, returnObject.response);
+    };
+
+    next(responseObject, finalCallback);
   });
 };
 
@@ -487,34 +422,22 @@
 * @param {function} callback            The callback function called on completion. Required.
 */
 ServiceManagementService.prototype.listHostedServices = function(callback) {
-<<<<<<< HEAD
-  testObjectArgument(callback, 'callback', 'listHostedServices');
-
-  var mypath = '/' + this.subscriptionId + '/services/hostedservices';
-  var webres =  WebResource.get(mypath);
-  var self = this;
-  this.performRequest(webres, null, {}, function(rspobj, next) {
-    next(rspobj, function(retobj) {
+  validateObjectArgument(callback, 'callback', 'listHostedServices');
+
+  var path = this.subscriptionId + '/services/hostedservices';
+  var webResource = WebResource.get(path);
+
+  this.performRequest(webResource, null, null, function (responseObject, next) {
+
+    var finalCallback = function (returnObject) {
       applyTransformIfRequired('listHostedServices',
-        retobj.response,
+        returnObject.response,
         true
       );
-      callback(retobj.error, retobj.response);
-    });
-=======
-  validateObjectArgument(callback, 'callback', 'listHostedServices');
-
-  var path = this.subscriptionId + '/services/hostedservices';
-  var webResource = WebResource.get(path);
-
-  this.performRequest(webResource, null, null, function (responseObject, next) {
-
-    var finalCallback = function (returnObject) {
-      callback(returnObject.error, returnObject.response);
-    };
-
-    next(responseObject, finalCallback);
->>>>>>> c2d3e5ec
+      callback(returnObject.error, returnObject.response);
+    };
+
+    next(responseObject, finalCallback);
   });
 };
 
@@ -742,26 +665,17 @@
   var path = this.subscriptionId + '/services/storageservices/' + serviceName;
   var webResource = WebResource.get(path);
 
-<<<<<<< HEAD
-  var webres =  WebResource.get(mypath);
-  var self = this;
-  this.performRequest(webres, null, {}, function(rspobj, next) {
-    next(rspobj, function(retobj) {
+  this.performRequest(webResource, null, null, function (responseObject, next) {
+
+    var finalCallback = function (returnObject) {
       applyTransformIfRequired('getStorageAccountProperties',
-        retobj.response,
+        returnObject.response,
         false
       );
-      callback(retobj.error, retobj.response);
-    });
-=======
-  this.performRequest(webResource, null, null, function (responseObject, next) {
-
-    var finalCallback = function (returnObject) {
-      callback(returnObject.error, returnObject.response);
-    };
-
-    next(responseObject, finalCallback);
->>>>>>> c2d3e5ec
+      callback(returnObject.error, returnObject.response);
+    };
+
+    next(responseObject, finalCallback);
   });
 };
 
@@ -773,24 +687,6 @@
 * @param {function} callback            The callback function called on completion. Required.
 */
 ServiceManagementService.prototype.getDeployment = function(serviceName, deploymentName, callback) {
-<<<<<<< HEAD
-  testStringArgument(serviceName, 'serviceName', 'getDeployment');
-  testStringArgument(deploymentName, 'deploymentName', 'getDeployment');
-  testObjectArgument(callback, 'callback', 'getDeployment');
-
-  var mypath = '/' + this.subscriptionId + '/services/hostedservices/' + serviceName + 
-                                           '/deployments/' + deploymentName;
-  var webres =  WebResource.get(mypath);
-  var self = this;
-  this.performRequest(webres, null, {}, function(rspobj, next) {
-    next(rspobj, function(retobj) {
-      applyTransformIfRequired('getDeployment',
-        retobj.response,
-        false
-      );
-      callback(retobj.error, retobj.response);
-    });
-=======
   validateStringArgument(serviceName, 'serviceName', 'getDeployment');
   validateStringArgument(deploymentName, 'deploymentName', 'getDeployment');
   validateObjectArgument(callback, 'callback', 'getDeployment');
@@ -802,40 +698,25 @@
   this.performRequest(webResource, null, null, function (responseObject, next) {
 
     var finalCallback = function (returnObject) {
-      callback(returnObject.error, returnObject.response);
-    };
-
-    next(responseObject, finalCallback);
->>>>>>> c2d3e5ec
-  });
-};
-
-/**
-* Gets deployment properties for specified slot
-*
-* @param {string} serviceName           The name of the hosted service. Required.
-* @param {string} deploymentSlot        The name of the slot (Production or Staging). Required.
-* @param {function} callback            The callback function called on completion. Required.
-*/
-ServiceManagementService.prototype.getDeploymentBySlot = function(serviceName, deploymentSlot, callback) {
-<<<<<<< HEAD
-  testStringArgument(serviceName, 'serviceName', 'getDeploymentBySlot');
-  testStringArgument(deploymentSlot, 'deploymentSlot', 'getDeploymentBySlot');
-  testObjectArgument(callback, 'callback', 'getDeploymentBySlot');
-
-  var mypath = '/' + this.subscriptionId + '/services/hostedservices/' + serviceName + 
-                                           '/deploymentslots/' + deploymentSlot;
-  var webres =  WebResource.get(mypath);
-  var self = this;
-  this.performRequest(webres, null, {}, function(rspobj, next) {
-    next(rspobj, function(retobj) {
-      applyTransformIfRequired('getDeploymentBySlot',
-        retobj.response,
+      applyTransformIfRequired('getDeployment',
+        returnObject.response,
         false
       );
-      callback(retobj.error, retobj.response);
-    });
-=======
+      callback(returnObject.error, returnObject.response);
+    };
+
+    next(responseObject, finalCallback);
+  });
+};
+
+/**
+* Gets deployment properties for specified slot
+*
+* @param {string} serviceName           The name of the hosted service. Required.
+* @param {string} deploymentSlot        The name of the slot (Production or Staging). Required.
+* @param {function} callback            The callback function called on completion. Required.
+*/
+ServiceManagementService.prototype.getDeploymentBySlot = function(serviceName, deploymentSlot, callback) {
   validateStringArgument(serviceName, 'serviceName', 'getDeploymentBySlot');
   validateStringArgument(deploymentSlot, 'deploymentSlot', 'getDeploymentBySlot');
   validateObjectArgument(callback, 'callback', 'getDeploymentBySlot');
@@ -847,11 +728,14 @@
   this.performRequest(webResource, null, null, function (responseObject, next) {
 
     var finalCallback = function (returnObject) {
-      callback(returnObject.error, returnObject.response);
-    };
-
-    next(responseObject, finalCallback);
->>>>>>> c2d3e5ec
+      applyTransformIfRequired('getDeploymentBySlot',
+        returnObject.response,
+        false
+      );
+      callback(returnObject.error, returnObject.response);
+    };
+
+    next(responseObject, finalCallback);
   });
 };
 
@@ -953,26 +837,6 @@
 * @param {function} callback            The callback function called on completion. Required.
 */
 ServiceManagementService.prototype.getRole = function(serviceName, deploymentName, roleName, callback) {
-<<<<<<< HEAD
-  testStringArgument(serviceName, 'serviceName', 'getRole');
-  testStringArgument(deploymentName, 'deploymentName', 'getRole');
-  testStringArgument(roleName, 'roleName', 'getRole');
-  testObjectArgument(callback, 'callback', 'getRole');
-
-  var mypath = '/' + this.subscriptionId + '/services/hostedservices/' + serviceName +
-                                           '/deployments/' + deploymentName +
-                                           '/roles/' + roleName;
-  var webres = WebResource.get(mypath);
-  var self = this;
-  this.performRequest(webres, null, {}, function(rspobj, next) {
-    next(rspobj, function(retobj) {
-      applyTransformIfRequired('getRole',
-        retobj.response,
-        false
-      );
-      callback(retobj.error, retobj.response);
-    });
-=======
   validateStringArgument(serviceName, 'serviceName', 'getRole');
   validateStringArgument(deploymentName, 'deploymentName', 'getRole');
   validateStringArgument(roleName, 'roleName', 'getRole');
@@ -986,11 +850,14 @@
   this.performRequest(webResource, null, null, function (responseObject, next) {
 
     var finalCallback = function (returnObject) {
-      callback(returnObject.error, returnObject.response);
-    };
-
-    next(responseObject, finalCallback);
->>>>>>> c2d3e5ec
+      applyTransformIfRequired('getRole',
+        returnObject.response,
+        false
+      );
+      callback(returnObject.error, returnObject.response);
+    };
+
+    next(responseObject, finalCallback);
   });
 };
 
@@ -1410,21 +1277,6 @@
 * @param {function} callback            The callback function called on completion. Required.
 */
 ServiceManagementService.prototype.deleteCertificate = function(serviceName, algorithm, thumbprint, callback) {
-<<<<<<< HEAD
-  testStringArgument(serviceName, 'serviceName', 'deleteCertificate');
-  testStringArgument(algorithm, 'algorithm', 'deleteCertificate');
-  testStringArgument(thumbprint, 'thumbprint', 'deleteCertificate');
-
-  var mypath = '/' + this.subscriptionId + '/services/hostedservices/' + serviceName + 
-                                           '/certificates/' + algorithm + '-' + thumbprint;
-  var webres = WebResource.del(mypath);
-  webres.withOkCode(HttpConstants.HttpResponseCodes.ACCEPTED_CODE, true);
-  var self = this;
-  this.performRequest(webres, null, {}, function(rspobj, next) {
-    next(rspobj, function(retobj) {
-      callback(retobj.error, retobj.response);
-    });
-=======
   validateStringArgument(serviceName, 'serviceName', 'deleteCertificate');
   validateStringArgument(algorithm, 'algorithm', 'deleteCertificate');
   validateStringArgument(thumbprint, 'thumbprint', 'deleteCertificate');
@@ -1433,15 +1285,14 @@
              '/certificates/' + algorithm + '-' + thumbprint;
 
   var webResource = WebResource.del(path);
-  webResource.withOkCode(HttpConstants.HttpResponseCodes.OK_CODE, true);
-
-  this.performRequest(webResource, null, null, function (responseObject, next) {
-    var finalCallback = function (returnObject) {
-      callback(returnObject.error, returnObject.response);
-    };
-
-    next(responseObject, finalCallback);
->>>>>>> c2d3e5ec
+  webResource.withOkCode(HttpConstants.HttpResponseCodes.ACCEPTED_CODE, true);
+
+  this.performRequest(webResource, null, null, function (responseObject, next) {
+    var finalCallback = function (returnObject) {
+      callback(returnObject.error, returnObject.response);
+    };
+
+    next(responseObject, finalCallback);
   });
 };
 
@@ -1452,38 +1303,24 @@
 * @param {function} callback            The callback function called on completion. Required.
 */
 ServiceManagementService.prototype.listCertificates = function(serviceName, callback) {
-<<<<<<< HEAD
-  testStringArgument(serviceName, 'serviceName', 'listCertificates');
-  testObjectArgument(callback, 'callback', 'listCertificates');
-
-  var mypath = '/' + this.subscriptionId + '/services/hostedservices/' + serviceName + 
-                                           '/certificates';
-  var webres =  WebResource.get(mypath);
-  var self = this;
-  this.performRequest(webres, null, {}, function(rspobj, next) {
-    next(rspobj, function(retobj) {
+  validateStringArgument(serviceName, 'serviceName', 'listCertificates');
+  validateObjectArgument(callback, 'callback', 'listCertificates');
+
+  var path = this.subscriptionId + '/services/hostedservices/' + serviceName +
+               '/certificates';
+
+  var webResource = WebResource.get(path);
+
+  this.performRequest(webResource, null, null, function (responseObject, next) {
+    var finalCallback = function (returnObject) {
       applyTransformIfRequired('listCertificates',
-        retobj.response,
+        returnObject.response,
         true
       );
-      callback(retobj.error, retobj.response);
-    });
-=======
-  validateStringArgument(serviceName, 'serviceName', 'listCertificates');
-  validateObjectArgument(callback, 'callback', 'listCertificates');
-
-  var path = this.subscriptionId + '/services/hostedservices/' + serviceName +
-               '/certificates';
-
-  var webResource = WebResource.get(path);
-
-  this.performRequest(webResource, null, null, function (responseObject, next) {
-    var finalCallback = function (returnObject) {
-      callback(returnObject.error, returnObject.response);
-    };
-
-    next(responseObject, finalCallback);
->>>>>>> c2d3e5ec
+      callback(returnObject.error, returnObject.response);
+    };
+
+    next(responseObject, finalCallback);
   });
 };
 
@@ -1542,7 +1379,6 @@
   if (!val) {
     throwMissingArgument(name, func);
   }
-<<<<<<< HEAD
 }
 
 function applyTransformIfRequired(name, response, hasTopLevelList) {
@@ -1708,6 +1544,4 @@
       handleEmptyObject(param[key]);
     }
   }
-=======
->>>>>>> c2d3e5ec
 }